"""
Routines for generating Monte Carlo moves of varying types
"""
<<<<<<< HEAD

import random
=======
>>>>>>> c3f613cc
import numpy as np
import math as math
from mc.calc_density import calc_density


def mc_move(polymer, epigenmark, density, num_epigenmark, num_polymers, mcmove, mc_move_type, field):

    # MC move type 0: Crank-shaft move
    if mc_move_type == 0:
        for i_move in range(mcmove[mc_move_type].num_per_cycle):
            for i_poly in range(num_polymers):
                crank_shaft_move(polymer, epigenmark, density, num_epigenmark, i_poly, mcmove, field)
                mcmove[mc_move_type].num_attempt += 1

    # MC move type 1: End pivot move
    elif mc_move_type == 1:
        pass

    # MC move type 2: Slide move
    elif mc_move_type == 2:
        pass

    # MC move type 3: Slide move
    elif mc_move_type == 3:
        pass


    # MC move type 4: Epigenetic protein binding move
    elif mc_move_type == 4:
        pass

    return


def crank_shaft_move(polymer, epigenmark, density, num_epigenmark, i_poly, mcmove, field):

    # Select ind0 and indf for the crank-shaft move
    delta_ind = min(np.random.randint(2, mcmove[0].amp_bead), polymer[i_poly].num_beads)
    ind0 = np.random.randint(polymer[i_poly].num_beads - delta_ind + 1)
    indf = ind0 + delta_ind

    # Generate the rotation matrix and vector around the vector between bead ind0 and indf
    rot_angle = mcmove[0].amp_move * (np.random.rand() - 0.5)

    if ind0 == (indf + 1):
        delta_t3 = polymer[i_poly].t3_poly[ind0, :]
    else:
        delta_t3 = polymer[i_poly].r_poly[indf - 1, :] - polymer[i_poly].r_poly[ind0, :]
        delta_t3 /= np.linalg.norm(delta_t3)

    r_ind0 = polymer[i_poly].r_poly[ind0, :]

    rot_matrix = np.zeros((3, 3), 'd')

    rot_matrix[0, 0] = delta_t3[0] ** 2. + (delta_t3[1] ** 2 + delta_t3[2] ** 2) * math.cos(rot_angle)
    rot_matrix[0, 1] = delta_t3[0] * delta_t3[1] * (1 - math.cos(rot_angle)) - delta_t3[2] * math.sin(rot_angle)
    rot_matrix[0, 2] = delta_t3[0] * delta_t3[2] * (1 - math.cos(rot_angle)) + delta_t3[1] * math.sin(rot_angle)

    rot_matrix[1, 0] = delta_t3[0] * delta_t3[1] * (1 - math.cos(rot_angle)) + delta_t3[2] * math.sin(rot_angle)
    rot_matrix[1, 1] = delta_t3[1] ** 2. + (delta_t3[0] ** 2 + delta_t3[2] ** 2) * math.cos(rot_angle)
    rot_matrix[1, 2] = delta_t3[1] * delta_t3[2] * (1 - math.cos(rot_angle)) - delta_t3[0] * math.sin(rot_angle)

    rot_matrix[2, 0] = delta_t3[0] * delta_t3[2] * (1 - math.cos(rot_angle)) - delta_t3[1] * math.sin(rot_angle)
    rot_matrix[2, 1] = delta_t3[1] * delta_t3[2] * (1 - math.cos(rot_angle)) + delta_t3[0] * math.sin(rot_angle)
    rot_matrix[2, 2] = delta_t3[2] ** 2. + (delta_t3[0] ** 2 + delta_t3[1] ** 2) * math.cos(rot_angle)

    rot_vector = np.cross(r_ind0, delta_t3) * math.sin(rot_angle)
    rot_vector[0] += (r_ind0[0] * (1 - delta_t3[0] ** 2)
                      - delta_t3[0]*(r_ind0[1] * delta_t3[1] + r_ind0[2] * delta_t3[2])) * (1 - math.cos(rot_angle))
    rot_vector[1] += (r_ind0[1] * (1 - delta_t3[1] ** 2)
                      - delta_t3[1]*(r_ind0[0] * delta_t3[0] + r_ind0[2] * delta_t3[2])) * (1 - math.cos(rot_angle))
    rot_vector[2] += (r_ind0[2] * (1 - delta_t3[2] ** 2)
                      - delta_t3[2]*(r_ind0[0] * delta_t3[0] + r_ind0[1] * delta_t3[1])) * (1 - math.cos(rot_angle))

    # Generate the trial positions and orientations

    r_poly_trial = np.zeros((indf - ind0, 3), 'd')
    t3_poly_trial = np.zeros((indf - ind0, 3), 'd')
    for i_bead in range(ind0, indf):
        r_poly_trial[i_bead - ind0, :] = rot_vector + np.matmul(rot_matrix, polymer[i_poly].r_poly[i_bead, :])
        t3_poly_trial[i_bead - ind0, :] = np.matmul(rot_matrix, polymer[i_poly].t3_poly[i_bead, :])

    # Calculate the change in energy
    density_poly, index_xyz = calc_density(polymer[i_poly].r_poly[ind0:indf, :], polymer[i_poly].epigen_bind,
                                           num_epigenmark, ind0, indf, field)
    density_poly_trial, index_xyz_trial = calc_density(r_poly_trial, polymer[i_poly].epigen_bind,
                                                       num_epigenmark, ind0, indf, field)
    delta_density_poly_total = np.concatenate((density_poly_trial, -density_poly))
    delta_index_xyz_total = np.concatenate((index_xyz_trial, index_xyz)).astype(int)
    delta_density, delta_index_xyz = combine_repeat(delta_density_poly_total, delta_index_xyz_total)

    delta_energy_epigen = 0
    for i_epigen in range(num_epigenmark):
        delta_energy_epigen += 0.5 * epigenmark[i_epigen].int_energy * np.sum(
            (delta_density[:, i_epigen + 1] + density[delta_index_xyz, i_epigen + 1]) ** 2
            - density[delta_index_xyz, i_epigen + 1] ** 2)

    delta_energy_poly = calc_delta_energy_poly(r_poly_trial, t3_poly_trial, polymer, i_poly, ind0, indf)
    delta_energy = delta_energy_poly + delta_energy_epigen

    # Determine acceptance of trial based on Metropolis criterion
    if np.random.rand() < math.exp(-delta_energy):
        polymer[i_poly].r_poly[ind0:indf, :] = r_poly_trial
        polymer[i_poly].t3_poly[ind0:indf, :] = t3_poly_trial
        density[delta_index_xyz, :] += delta_density
        mcmove[0].num_success += 1


def calc_delta_energy_poly(r_poly_trial, t3_poly_trial, polymer, i_poly, ind0, indf):
    """
    Calculate the change in polymer energy for the trial

    :param r_poly:
    :param r_poly_trial:
    :param t3_poly:
    :param t3_poly_trial:
    :param polymer:
    :param i_poly:
    :param ind0:
    :param indf:
    :return:
    """

    delta_energy_poly = 0

    # Calculate contribution to polymer energy at the ind0 position
    if ind0 != 0:

        delta_r_trial = r_poly_trial[0, :] - polymer[i_poly].r_poly[ind0 - 1, :]
        delta_r_par_trial = np.dot(delta_r_trial, polymer[i_poly].t3_poly[ind0 - 1, :])
        delta_r_perp_trial = delta_r_trial - delta_r_par_trial * polymer[i_poly].t3_poly[ind0 - 1, :]

        delta_r = polymer[i_poly].r_poly[ind0, :] - polymer[i_poly].r_poly[ind0 - 1, :]
        delta_r_par = np.dot(delta_r, polymer[i_poly].t3_poly[ind0 - 1, :])
        delta_r_perp = delta_r - delta_r_par * polymer[i_poly].t3_poly[ind0 - 1, :]

        bend_vec_trial = (t3_poly_trial[0, :] - polymer[i_poly].t3_poly[ind0 - 1, :]
                          - polymer[i_poly].eta * delta_r_perp_trial)
        bend_vec = (polymer[i_poly].t3_poly[ind0, :] - polymer[i_poly].t3_poly[ind0 - 1, :]
                          - polymer[i_poly].eta * delta_r_perp)

        delta_energy_poly += (0.5 * polymer[i_poly].eps_bend * np.dot(bend_vec_trial, bend_vec_trial)
                              + 0.5 * polymer[i_poly].eps_par * (delta_r_par_trial - polymer[i_poly].gamma) ** 2
                              + 0.5 * polymer[i_poly].eps_perp * np.dot(delta_r_perp_trial, delta_r_perp_trial))
        delta_energy_poly -= (0.5 * polymer[i_poly].eps_bend * np.dot(bend_vec, bend_vec)
                              + 0.5 * polymer[i_poly].eps_par * (delta_r_par - polymer[i_poly].gamma) ** 2
                              + 0.5 * polymer[i_poly].eps_perp * np.dot(delta_r_perp, delta_r_perp))

    # Calculate contribution to polymer energy at the indf position
    if indf != polymer[i_poly].num_beads:

        delta_r_trial = polymer[i_poly].r_poly[indf, :] - r_poly_trial[indf - ind0 - 1, :]
        delta_r_par_trial = np.dot(delta_r_trial, t3_poly_trial[indf - ind0 - 1, :])
        delta_r_perp_trial = delta_r_trial - delta_r_par_trial * t3_poly_trial[indf - ind0 - 1, :]

        delta_r = polymer[i_poly].r_poly[indf, :] - polymer[i_poly].r_poly[indf - 1, :]
        delta_r_par = np.dot(delta_r, polymer[i_poly].t3_poly[indf - 1, :])
        delta_r_perp = delta_r - delta_r_par * polymer[i_poly].t3_poly[indf - 1, :]

        bend_vec_trial = (polymer[i_poly].t3_poly[indf, :] - t3_poly_trial[indf - ind0 - 1, :]
                          - polymer[i_poly].eta * delta_r_perp_trial)
        bend_vec = (polymer[i_poly].t3_poly[indf, :] - polymer[i_poly].t3_poly[indf - 1, :]
                    - polymer[i_poly].eta * delta_r_perp)

        delta_energy_poly += (0.5 * polymer[i_poly].eps_bend * np.dot(bend_vec_trial, bend_vec_trial)
                              + 0.5 * polymer[i_poly].eps_par * (delta_r_par_trial - polymer[i_poly].gamma) ** 2
                              + 0.5 * polymer[i_poly].eps_perp * np.dot(delta_r_perp_trial, delta_r_perp_trial))
        delta_energy_poly -= (0.5 * polymer[i_poly].eps_bend * np.dot(bend_vec, bend_vec)
                              + 0.5 * polymer[i_poly].eps_par * (delta_r_par - polymer[i_poly].gamma) ** 2
                              + 0.5 * polymer[i_poly].eps_perp * np.dot(delta_r_perp, delta_r_perp))

    return delta_energy_poly


def combine_repeat(a, idx):
    """
    Combine the repeat entries in an array

    :param a: 
    :return: a_combine, idx
    """
    #    a = np.array([[11, 2], [11, 3], [13, 4], [10, 10], [10, 1]])
    #    b = a[np.argsort(a[:, 0])]
    #    grps, idx = np.unique(b[:, 0], return_index=True)
    #    counts = np.add.reduceat(b[:, 1:], idx)
    #    print(np.column_stack((grps, counts)))

    b = idx[np.argsort(idx)]
    grps, idx = np.unique(b, return_index=True)
    counts = np.add.reduceat(a, idx)
    a_with_index = np.column_stack((grps, counts))
    a_combine = a_with_index[:, 1:]
    idx_combine = a_with_index[:, 0].astype(int)

    return a_combine, idx_combine


def select_bead_from_left(num_beads, all_beads, exclude_last_bead = True):
    """
    Randomly select a bead in the polymer chain with an exponentially decaying probability based on index distance from the first point.
    
    Parameters
    ----------
    num_beads:              int
                            Number of beads in the polymer chain

    all_beads:              np.array
                            1D vector of all bead indices in the polymer.

    exclude_last_bead:      Boolean (default: True)
                            Set True to exclude the final bead from selection. This is done when rotating the LHS of the polymer.
    
    Returns
    -------
    ind0:                   int
                            Index of a bead selected with exponentially decaying probability with increasing index distance from bead 1

    """

    if exclude_last_bead == True:
        
        # Calculate total of exponential values for normalization
        norm_const = np.sum(np.exp(1 - all_beads[0:len(all_beads)-2]/(num_beads)))
        # Generate a random number for bead selection
        rand_val = random.uniform(0,1)
        # Select a bead based on exponentially decaying probability with distance from the left side of the polymer
        prob = 0
        for i in range(0, len(all_beads) - 1):
            prob += np.exp(1 - all_beads[i]/num_beads) / norm_const
            if rand_val < prob:
                ind0 = i + 1    ## Check that ind0 starts at 1
                break

    else:
        
        # Calculate total of exponential values for normalization
        norm_const = np.sum(np.exp(1 - all_beads[0:len(all_beads)-1]/(num_beads)))
        # Generate a random number for bead selection
        rand_val = random.uniform(0,1)
        # Select a bead based on exponentially decaying probability with distance from the left side of the polymer
        prob. = 0
        for i in range(0, len(all_beads)):
            prob += np.exp(1 - all_beads[i]/num_beads) / norm_const
            if rand_val < prob:
                ind0 = i + 1    ## Check that ind0 starts at 1
                break

    return(ind0)


def select_bead_from_right(num_beads, all_beads, exclude_first_bead = True):
    """
    Randomly select a bead in the polymer chain with an exponentially decaying probability based on index distance from the last point.
    
    Parameters
    ----------
    num_beads:              int
                            Number of beads in the polymer chain

    all_beads:              np.array
                            1D vector of all bead indices in the polymer.

    exclude_first_bead:     Boolean (default: True)
                            Set True to exclude the first bead from selection. This is done when rotating the RHS of the polymer.
    
    Returns
    -------
    ind0:                   int
                            Index of a bead selected with exponentially decaying probability with increasing index distance from final bead

    """

    if exclude_first_bead == True:

        # Calculate total of exponential values for normalization
        norm_const = np.sum(np.exp(1 - (num_beads - all_beads[1:len(all_beads)-1])/(num_beads)))
        # Generate a random number for bead selection
        rand_val = random.uniform(0,1)
        # Select a bead based on exponentially decaying probability with distance from the right side of the polymer
        prob = 0
        for i in range(1, len(all_beads)):
            prob += np.exp(1 - (num_beads - all_beads[i])/(num_beads)) / norm_const
            if rand_val < prob:
                ind0 = i + 1    ## Check that ind0 starts at 1
                break

    else:

        # Calculate total of exponential values for normalization
        norm_const = np.sum(np.exp(1 - (num_beads - all_beads[0:len(all_beads)-1])/(num_beads)))
        # Generate a random number for bead selection
        rand_val = random.uniform(0,1)
        # Select a bead based on exponentially decaying probability with distance from the right side of the polymer
        prob = 0
        for i in range(0, len(all_beads)):
            prob += np.exp(1 - (num_beads - all_beads[i])/(num_beads)) / norm_const
            if rand_val < prob:
                ind0 = i + 1    ## Check that ind0 starts at 1
                break

    return(ind0)


def select_bead_around_index(num_beads, all_beads, ind0):
    """
    Randomly select a bead in the polymer chain with exponentially decaying probability based on index distance from another point.

    Parameters
    ----------
    num_beads:              int
                            Number of beads in the polymer chain

    all_beads:              np.array
                            1D vector of all bead indices in the polymer.

    ind0:                   int
                            Index of first point

    Returns
    -------

    indf:                   int
                            Index of new point selected based on distance from ind0

	"""

    # Calculate total of exponential values for normalization
    norm_const = np.sum(np.exp(1 - abs(all_beads - ind0) / num_beads))
    # Generate a random number for bead selection
    rand_val = random.uniform(0,1)
    # Select a bead based on exponentially decaying probability with distance from the first bead
    prob = 0
    for i in range(0, len(all_beads)):
        prob += np.exp(1-abs(all_beads[i] - ind0) / num_beads) / norm_const
        if rand_val < prob:
            indf = i + 1    ## Check that indf starts at 1
            break

    return(indf)


def arbitrary_axis_rotation(r_ind0, r_ind1, rot_angle):
    """
    Generate a transformation matrix for rotation of angle rot_angle about an arbitrary axis from points r_ind0 to r_ind1.

    Parameters
    ----------
    r_ind0:         (3, 1) np.array
                    1D column vector of (x, y, z) coordinates for the first point forming the axis of rotation

    r_ind1:         (3, 1) np.array
                    1D column vector of (x, y, z) coordinates for the second point forming the axis of rotation

    rot_angle:      float
                    Magnitude of the angle of rotation about arbitrary axis

    Returns
    -------
    rot_matrix:     (4, 4) np.array
                    Homogeneous rotation matrix for rotation about arbitrary axis

    """

    # Generate translation matrix such that neighboring point is translated to origin
    translate_mat = np.zeros((4,4))
    translate_mat[0, 0] = 1
    translate_mat[1, 1] = 1
    translate_mat[2, 2] = 1
    translate_mat[3, 3] = 1
    translate_mat[0, 3] = -r_ind1[0]
    translate_mat[1, 3] = -r_ind1[1]
    translate_mat[2, 3] = -r_ind1[2]

    # Generate the inverse of the translation mat
    inv_translation_mat = translation_mat
    inv_translation_mat[0, 3] = -translation_mat[0, 3]
    inv_translation_mat[1, 3] = -translation_mat[1, 3]
    inv_translation_mat[2, 3] = -translation_mat[2, 3]

    # Calculate the length of the projections to point ind0 on yz plane.
    proj_len_yz = math.sqrt(r_ind0[2]**2 + r_ind0[1]**2)

    # Generate rotation matrix such that origin to ind0 is rotated onto the xz plane
    rot_mat_x = np.zeros((4,4))
    rot_mat_x[0, 0] = 1
    rot_mat_x[1, 1] = r_ind0[2] / proj_len_yz
    rot_mat_x[1, 2] = -r_ind0[1] / proj_len_yz
    rot_mat_x[2, 1] = r_ind0[1] / proj_len_yz
    rot_mat_x[2, 2] = r_ind0[2] / proj_len_yz
    rot_mat_x[3, 3] = 1

    # Generate the inverse of the x rotation matrix
    inv_rot_mat_x = rot_mat_x
    inv_rot_mat_x[1, 2] = -rot_mat_x[1, 2]
    inv_rot_mat_x[2, 1] = -rot_mat_x[2, 1]

    # Generate rotation matrix around the y-axis such that the origin to ind0 is rotated onto the z-axis
    rot_mat_y = np.zeros((4,4))
    rot_mat_y[0, 0] = proj_len_yz
    rot_mat_y[0, 2] = -r_ind0[0]
    rot_mat_y[1, 1] = 1
    rot_mat_y[2, 0] = r_ind0[0]
    rot_mat_y[2, 2] = proj_len_yz
    rot_mat_y[3, 3] = 1

    # Generate the inverse of the y rotation matrix
    inv_rot_mat_y = rot_mat_y
    inv_rot_mat_y[0, 2] = -rot_mat_y[0, 2]
    inv_rot_mat_y[2, 0] = -rot_mat_y[2, 0]

    # Generate rotation matrix about the z-axis using the specified rotation angle.
    rot_mat_z = np.zeros((4, 4))
    rot_mat_z[0, 0] = math.cos(rot_angle)
    rot_mat_z[0, 1] = -math.sin(rot_angle)
    rot_mat_z[1, 0] = -rot_mat_z[0, 1]
    rot_mat_z[1, 1] = rot_mat_z[0, 0]
    rot_mat_z[2, 2] = 1
    rot_mat_z[3, 3] = 1

    # Generate full rotation matrix
    rot_matrix = np.matmul(inv_translation_mat, \
        np.matmul(inv_rot_mat_x, \
            np.matmul(inv_rot_mat_y, \
                np.matmul(rot_mat_z, \
                    np.matmul(rot_mat_y, \
                        np.matmul(rot_mat_x, translate_mat))))))

    return(rot_matrix)


def end_pivot_move(polymer, epigenmark, density, num_epigenmark, i_poly, mcmove, field):
    """
    Randomly rotate segment from one end of polymer chain.
    
    """
    
    # Generate a rotation angle
    rot_angle = mcmove[1].amp_move * (np.random.rand() - 0.5)

    # Determine the number of beads in the chain and assign each bead an index
    num_beads = polymer[i_poly].num_beads - 1
    all_beads = np.arange(0, num_beads)

    # Randomly select whether to rotate the left (side = 0) or right (side = 1) end of the chain
    side = np.random.randint(0,2)

    # Select a random bead at the start (left side) of the chain and identify neighboring point.
    if side == 0:
        ind0 = select_bead_from_left(num_beads, all_beads)      # Randomly pick the first bead
        r_ind0 = polymer[i_poly].r_poly[ind0, :]                # Isolate coordinates
        ind1 = ind0 + 1                                         # Identify the neighboring bead
        r_ind1 = polymer[i_poly].r_poly[ind1, :]                # Isolate coordinates

    # Select a random bead on the right end of the chain and identify neighboring point
    elif side == 1:
        ind0 = select_bead_from_right(num_beads, all_beads)     # Randomly pick the first bead
        r_ind0 = polymer[i_poly].r_poly[ind0, :]                # Isolate coordinates
        ind1 = ind0 - 1                                         # Identify the neighboring bead
        r_ind1 = polymer[i_poly].r_poly[ind1, :]                # Isolate coordinates

    # Generate rotation matrix
    rot_matrix = arbitrary_axis_rotation(r_ind0, r_ind1, rot_angle)
    
    # Generate a matrix of points undergoing rotation
    if side == 0:
        # Consider first the case where the left side of the polymer undergoes the rotation
        r_points = np.ones((4, ind0 - 1))
        t3_points = np.ones((4, ind0 - 1))
        for i in range(0, 3):
            for j in range(0, ind0):
                r_points[i, j] = polymer[i_poly].r_poly[j, i]
                t3_points[i, j] = polymer[i_poly].t3_poly[j, i]

    
    elif side == 1:
        # Then consider that the right side of the polymer undergoes rotation
        r_points np.ones((4, num_beads - ind0))
        t3_points np.ones((4, num_beads - ind0))
        for i in range(0, 3):
            for j in range(0, num_beads - ind0):
                r_points[i, j] = polymer[i_poly].r_poly[j + ind0 + 1, i]
                t3_points[i, j] = polymer[i_poly].t3_poly[j + ind0 + 1, i]

    # Generate trial positions
    r_trial_points = np.matmul(rot_matrix, r_points)
    t3_trial_points = np.matmul(rot_matrix, t3_points)

    # Calculate the change in energy

    # Determine acceptance of trial based on Metropolis criterion

    return


def slide_move(polymer, epigenmark, density, num_epigenmark, i_poly, mcmove, field):
    """
    Random translation of a segment of beads

    """
    
    # Generate a random translation amplitude
    translation_amp = mcmove[2].amp_move * (np.random.rand())

    # Randomly partition the translation move into x, y, z components
    rand_z = random.uniform(0,1)
    rand_angle = random.uniform(0, 2*math.pi)

    translation_z = translation_amp * rand_z
    translation_y = math.sqrt(1 - translation_z**2) * math.sin(rand_angle)
    translation_x = math.sqrt(1 - translation_z**2) * math.cos(rand_angle)

    # Determine the number of beads in the chain and assign each bead an index
    num_beads = polymer[i_poly].num_beads - 1
    all_beads = np.arange(0, num_beads)

    # Select a random segment of beads
    ind0 = np.random.randint(num_beads + 1)
    indf = select_bead_around_index(num_beads, all_beads, ind0)

    # Generate a translation matrix
    translation_mat = np.zeros((4,4))
    translation_mat[0, 0] = 1
    translation_mat[1, 1] = 1
    translation_mat[2, 2] = 1
    translation_mat[3, 3] = 1
    translation_mat[0, 3] = translation_x
    translation_mat[1, 3] = translation_y
    translation_mat[2, 3] = translation_z

    # Generate a matrix of points undergoing translation
    r_points = no.ones((4, indf - ind0 + 1))
    for i in range(0, 3):
        for j in range(0, indf - ind0 + 1):
            r_points[i, j] = polymer[i_poly].r_poly[j + ind0, i]

    # Generate trial positions
    r_trial_points = np.matmul(translation_mat, r_points)

    # Calculate the change in energy

    # Determine acceptance of trial based on Metropolis criterion

    return


def tangent_rotation_move(polymer, epigenmark, density, num_epigenmark, i_poly, mcmove, field):
    """
    Randomly rotate the tangent vector of a bead in the chain.

    """

    # Generate a rotation angle
    rot_angle = mcmove[3].amp_move * (np.random.rand() - 0.5)

    # Determine the number of beads in the chain and assign each bead an index value
    num_beads = polymer[i_poly].num_beads - 1
    all_beads = np.arange(0, num_beads)

    # Randomly select a bead in the polymer
    ind0 = random.uniform(0, num_beads)

    # Identify the coordinate and tangent of ind0
    r_ind0 = polymer[i_poly].r_poly[ind0, :]
    t3_ind0 = polymer[i_poly].t3_poly[ind0, :]

    # Select an arbitrary rotation axis through the bead
    phi = random.uniform(0, 2*math.pi)
    theta = random.uniform(0, pi)
    r = 1

    # Generate a second point to create the 
    del_x = r * math.sin(theta) * math.cos(phi)
    del_y = r * math.sin(theta) * math.sin(phi)
    del_z = r * math.cos(theta)
    r_ind1 = r_ind0 + np.array(del_x, del_y, del_z)

    # Generate rotation matrix around axis connecting ind0 and ind1
    rot_matrix = arbitrary_axis_rotation(r_ind0, r_ind1, rot_angle)

    # Rotate the tangent vector by the rotation matrix.
    t3_ind0_trial = np.matmul(rot_matrix, t3_ind0)

    # Calculate the change in energy

    # Determine acceptance of trial based on Metropolis criterion

    return

<|MERGE_RESOLUTION|>--- conflicted
+++ resolved
@@ -1,11 +1,8 @@
 """
 Routines for generating Monte Carlo moves of varying types
 """
-<<<<<<< HEAD
 
 import random
-=======
->>>>>>> c3f613cc
 import numpy as np
 import math as math
 from mc.calc_density import calc_density
